from __future__ import annotations

import json
import re
from abc import ABC
from copy import deepcopy
from typing import TYPE_CHECKING, Any, Callable, Dict, List, Optional, Union

from . import binding, events, globals, outbox
from .elements.mixins.visibility import Visibility
from .event_listener import EventListener
from .slot import Slot
from typing_extensions import Self

if TYPE_CHECKING:
    from .client import Client


PROPS_PATTERN = re.compile(r'([\w\-]+)(?:=(?:("[^"\\]*(?:\\.[^"\\]*)*")|([\w\-.%:\/]+)))?(?:$|\s)')


class Element(ABC, Visibility):
    """Define the base class for all html elements represented as Python objects.

    :param tag: The html tag (e.g. div, p, etc. of the element.)
    """

    def __init__(self, tag: str, *, _client: Optional[Client] = None) -> None:
        super().__init__()
        self.client = _client or globals.get_client()
        self.id = self.client.next_element_id
        self.client.next_element_id += 1
        self.tag = tag
        self._classes: List[str] = []
        self._style: Dict[str, str] = {}
        self._props: Dict[str, Any] = {}
        self._event_listeners: List[EventListener] = []
        self._text: str = ''
        self.slots: Dict[str, Slot] = {}
        self.default_slot = self.add_slot('default')

        self.client.elements[self.id] = self
        self.parent_slot: Optional[Slot] = None
        slot_stack = globals.get_slot_stack()
        if slot_stack:
            self.parent_slot = slot_stack[-1]
            self.parent_slot.children.append(self)

        outbox.enqueue_update(self)
        if self.parent_slot:
            outbox.enqueue_update(self.parent_slot.parent)

    def add_slot(self, name: str) -> Slot:
        self.slots[name] = Slot(self, name)
        return self.slots[name]

    def __enter__(self) -> Self:
        """Allow element to be used as a context manager (with statement.)"""
        self.default_slot.__enter__()
        return self

    def __exit__(self, *_):
        self.default_slot.__exit__(*_)

<<<<<<< HEAD
    def to_dict(self):
        """Get important attributes of an element as a dictionary."""
=======
    def _collect_event_dict(self) -> Dict[str, Dict]:
>>>>>>> 53fc14f8
        events: Dict[str, Dict] = {}
        for listener in self._event_listeners:
            words = listener.type.split('.')
            type = words.pop(0)
            specials = [w for w in words if w in {'capture', 'once', 'passive'}]
            modifiers = [w for w in words if w in {'stop', 'prevent', 'self', 'ctrl', 'shift', 'alt', 'meta'}]
            keys = [w for w in words if w not in specials + modifiers]
            events[listener.type] = {
                'listener_type': listener.type,
                'type': type,
                'specials': specials,
                'modifiers': modifiers,
                'keys': keys,
                'args': list(set(events.get(listener.type, {}).get('args', []) + listener.args)),
                'throttle': min(events.get(listener.type, {}).get('throttle', float('inf')), listener.throttle),
            }
        return events

    def _collect_slot_dict(self) -> Dict[str, List[int]]:
        return {name: [child.id for child in slot.children] for name, slot in self.slots.items()}

    def to_dict(self, *keys: str) -> Dict:
        if not keys:
            return {
                'id': self.id,
                'tag': self.tag,
                'class': self._classes,
                'style': self._style,
                'props': self._props,
                'text': self._text,
                'slots': self._collect_slot_dict(),
                'events': self._collect_event_dict(),
            }
        dict_: Dict[str, Any] = {}
        for key in keys:
            if key == 'id':
                dict_['id'] = self.id
            elif key == 'tag':
                dict_['tag'] = self.tag
            elif key == 'class':
                dict_['class'] = self._classes
            elif key == 'style':
                dict_['style'] = self._style
            elif key == 'props':
                dict_['props'] = self._props
            elif key == 'text':
                dict_['text'] = self._text
            elif key == 'slots':
                dict_['slots'] = self._collect_slot_dict()
            elif key == 'events':
                dict_['events'] = self._collect_event_dict()
            else:
                raise ValueError(f'Unknown key {key}')
        return dict_

    def classes(self, add: Optional[str] = None, *, remove: Optional[str] = None, replace: Optional[str] = None) \
            -> Self:
        """Apply, remove, or replace HTML classes.

        Generally, this is for the purpose of modifying the look of the element or its layout, based on the
        Quasar framework.

        .. note:: Removing classes can be helpful if default NiceGUI class-styling is not desired.

        :param add: a white-space delimited string of classes
        :param remove: A white-space delimited string of classes to remove from the element.
        :param replace: A white-space delimited string of classes to use instead of existing.
        """
        class_list = self._classes if replace is None else []
        class_list = [c for c in class_list if c not in (remove or '').split()]
        class_list += (add or '').split()
        class_list += (replace or '').split()
        new_classes = list(dict.fromkeys(class_list))  # NOTE: remove duplicates while preserving order
        if self._classes != new_classes:
            self._classes = new_classes
            self.update()
        return self

    @staticmethod
    def _parse_style(text: Optional[str]) -> Dict[str, str]:
        result = {}
        for word in (text or '').split(';'):
            word = word.strip()
            if word:
                key, value = word.split(':', 1)
                result[key.strip()] = value.strip()
        return result

    def style(self, add: Optional[str] = None, *, remove: Optional[str] = None, replace: Optional[str] = None)\
            -> Self:
        """Apply, remove, or replace CSS style sheet definitions to modify the look of the element.

        .. note::
            Removing styles can be helpful if the predefined style sheet definitions by NiceGUI are not wanted
            in a particular styling.

        .. codeblock:: python

            my_btn=Button("MyButton).style("color: #6E93D6; font-size: 200%", remove="font-weight; background-color")

        :param add: A semicolon separated list of styles to add to the element.
        :param remove: A semicolon separated list of styles to remove from the element.
        :param replace: Like add, but existing styles will be replaced by given.
         """
        style_dict = deepcopy(self._style) if replace is None else {}
        for key in self._parse_style(remove):
            if key in style_dict:
                del style_dict[key]
        style_dict.update(self._parse_style(add))
        style_dict.update(self._parse_style(replace))
        if self._style != style_dict:
            self._style = style_dict
            self.update()
        return self

    @staticmethod
    def _parse_props(text: Optional[str]) -> Dict[str, Any]:
        dictionary = {}
        for match in PROPS_PATTERN.finditer(text or ''):
            key = match.group(1)
            value = match.group(2) or match.group(3)
            if value and value.startswith('"') and value.endswith('"'):
                value = json.loads(value)
            dictionary[key] = value or True
        return dictionary

    def props(self, add: Optional[str] = None, *, remove: Optional[str] = None) -> Self:
        """Add or remove Quasar-specif properties to modify the look of the element.

        see https://quasar.dev/vue-components/button#design

        .. code:: python

            by_btn = Button("my_btn").props("outline icon=volume_up")

        .. note:: Boolean properties are assumed True by their existence.

        :param add: A whitespace separated list of either boolean values or key=value pair to add
        :param remove: A whitespace separated list of property keys to remove.
        """
        needs_update = False
        for key in self._parse_props(remove):
            if key in self._props:
                needs_update = True
                del self._props[key]
        for key, value in self._parse_props(add).items():
            if self._props.get(key) != value:
                needs_update = True
                self._props[key] = value
        if needs_update:
            self.update()
        return self

    def tooltip(self, text: str) -> Self:
        with self:
            tooltip = Element('q-tooltip')
            tooltip._text = text
        return self

    def on(self, type: str, handler: Optional[Callable], args: Optional[List[str]] = None, *, throttle: float = 0.0) \
            -> Self:
        """Subscribe to any web or Quasar events available to an element.

        :param type: The name of the event sans the "on" prefix, e.g. "click", "mousedown"
        :param handler: The method that is called upon occurrence of the event.
        :param args: Additional arguments that should be passed to the event definition.
        :param throttle: Force a delay between events to limit frequency or bounce.
        """
        if handler:
            args = args if args is not None else ['*']
            listener = EventListener(element_id=self.id, type=type, args=args, handler=handler, throttle=throttle)
            self._event_listeners.append(listener)
        return self

    def handle_event(self, msg: Dict) -> None:
        for listener in self._event_listeners:
            if listener.type == msg['type']:
                events.handle_event(listener.handler, msg, sender=self)

    def collect_descendant_ids(self) -> List[int]:
        """
        Return a list of ids of the element and each of its descendents.

        .. note:: The first id in the list is that of the element.
        """
        ids: List[int] = [self.id]
        for slot in self.slots.values():
            for child in slot.children:
                ids.extend(child.collect_descendant_ids())
        return ids

    def update(self) -> None:
        outbox.enqueue_update(self)

    def run_method(self, name: str, *args: Any) -> None:
        if not globals.loop:
            return
        data = {'id': self.id, 'name': name, 'args': args}
        outbox.enqueue_message('run_method', data, globals._socket_id or self.client.id)

    def clear(self) -> None:
        """Remove all descendant (child) elements."""
        descendants = [self.client.elements[id] for id in self.collect_descendant_ids()[1:]]
        binding.remove(descendants, Element)
        for element in descendants:
            del self.client.elements[element.id]
        for slot in self.slots.values():
            slot.children.clear()
        self.update()

    def remove(self, element: Union[Element, int]) -> None:
        """
        Remove a descendant (child) element.

        :param element: Either the element instance or its id.
        """
        if isinstance(element, int):
            children = [child for slot in self.slots.values() for child in slot.children]
            element = children[element]
        binding.remove([element], Element)
        del self.client.elements[element.id]
        for slot in self.slots.values():
            slot.children[:] = [e for e in slot.children if e.id != element.id]
        self.update()

    def delete(self) -> None:
        """Called when the corresponding client is deleted.

        Can be overridden to perform cleanup.
        """<|MERGE_RESOLUTION|>--- conflicted
+++ resolved
@@ -61,13 +61,8 @@
 
     def __exit__(self, *_):
         self.default_slot.__exit__(*_)
-
-<<<<<<< HEAD
-    def to_dict(self):
-        """Get important attributes of an element as a dictionary."""
-=======
+        
     def _collect_event_dict(self) -> Dict[str, Dict]:
->>>>>>> 53fc14f8
         events: Dict[str, Dict] = {}
         for listener in self._event_listeners:
             words = listener.type.split('.')
