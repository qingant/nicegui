<<<<<<< HEAD
from pathlib import Path
from typing import Callable, Union
=======
from typing import Any, Callable, Union
>>>>>>> 4d7f1693

from .. import globals
from ..dependencies import register_vue_component
from ..element import Element
from .mixins.text_element import TextElement

register_vue_component('link', Path(__file__).parent.joinpath('link.js'))


class Link(TextElement):

    def __init__(self, text: str = '', target: Union[Callable[..., Any], str] = '#', new_tab: bool = False) -> None:
        """Link

        Create a hyperlink.

        To jump to a specific location within a page you can place linkable anchors with `ui.link_target("name")`
        and link to it with `ui.link(target="#name")`.

        :param text: display text
        :param target: page function or string that is a an absolute URL or relative path from base URL
        :param new_tab: open link in new tab (default: False)
        """
        super().__init__(tag='link', text=text)
        self._props['href'] = target if isinstance(target, str) else globals.page_routes[target]
        self._props['target'] = '_blank' if new_tab else '_self'
        self._classes = ['nicegui-link']
        self.use_component('link')


class LinkTarget(Element):

    def __init__(self, name: str) -> None:
        """Link target

        Create an anchor tag that can be used as inner-page target for links.

        :param name: target name
        """
        super().__init__('a')
        self._props['name'] = name<|MERGE_RESOLUTION|>--- conflicted
+++ resolved
@@ -1,9 +1,5 @@
-<<<<<<< HEAD
 from pathlib import Path
-from typing import Callable, Union
-=======
 from typing import Any, Callable, Union
->>>>>>> 4d7f1693
 
 from .. import globals
 from ..dependencies import register_vue_component
