--- conflicted
+++ resolved
@@ -1,10 +1,6 @@
-<<<<<<< HEAD
-import urllib
-=======
 import base64
 import io
 import urllib.parse
->>>>>>> bde46be8
 from pathlib import Path
 from typing import TYPE_CHECKING, Optional, Tuple, Union
 
@@ -26,10 +22,6 @@
     favicon = page.favicon or globals.favicon
     if not favicon:
         return f'{prefix}/_nicegui/{__version__}/static/favicon.ico'
-<<<<<<< HEAD
-    if is_char(favicon):
-        return char_to_data_url(favicon)
-=======
     favicon = str(favicon).strip()
     if is_remote_url(favicon):
         return favicon
@@ -39,7 +31,6 @@
         return svg_to_data_url(favicon)
     elif is_char(favicon):
         return svg_to_data_url(char_to_svg(favicon))
->>>>>>> bde46be8
     elif page.path == '/':
         return f'{prefix}/favicon.ico'
     else:
@@ -69,10 +60,6 @@
     return len(favicon) == 1
 
 
-<<<<<<< HEAD
-def char_to_data_url(char: str) -> str:
-    svg = f'''
-=======
 def is_svg(favicon: str) -> bool:
     return favicon.strip().startswith('<svg')
 
@@ -83,7 +70,6 @@
 
 def char_to_svg(char: str) -> str:
     return f'''
->>>>>>> bde46be8
         <svg viewBox="0 0 128 128" width="128" height="128" xmlns="http://www.w3.org/2000/svg" >
             <style>
                 @supports (-moz-appearance:none) {{
@@ -99,11 +85,6 @@
             <text y=".9em" font-size="128" font-family="Georgia, sans-serif">{char}</text>
         </svg>
     '''
-<<<<<<< HEAD
-    svg_urlencoded = urllib.parse.quote(svg)
-    data_url = f"data:image/svg+xml,{svg_urlencoded}"
-    return data_url
-=======
 
 
 def svg_to_data_url(svg: str) -> str:
@@ -114,5 +95,4 @@
 def data_url_to_bytes(data_url: str) -> Tuple[str, bytes]:
     media_type, base64_image = data_url.split(',', 1)
     media_type = media_type.split(':')[1].split(';')[0]
-    return media_type, base64.b64decode(base64_image)
->>>>>>> bde46be8
+    return media_type, base64.b64decode(base64_image)