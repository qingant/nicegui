--- conflicted
+++ resolved
@@ -18,11 +18,8 @@
     {{ head_html | safe }}
     <script src="{{ prefix | safe }}/_nicegui/{{version}}/static/vue.global.prod.js"></script>
     <script src="{{ prefix | safe }}/_nicegui/{{version}}/static/quasar.umd.prod.js"></script>
-<<<<<<< HEAD
+    <script src="{{ prefix | safe }}/_nicegui/{{version}}/static/quasar.{{ language }}.umd.prod.js"></script>
     {{ import_maps | safe }}
-=======
-    <script src="{{ prefix | safe }}/_nicegui/{{version}}/static/quasar.{{ language }}.umd.prod.js"></script>
->>>>>>> f0ccc85c
 
     <!-- NOTE: force Prettier to keep the line break -->
     {{ body_html | safe }}
@@ -196,16 +193,11 @@
         }
       });
 
-<<<<<<< HEAD
-=======
-      Quasar.lang.set(Quasar.lang["{{ language }}"]);
-
-      {{ vue_scripts | safe }}
->>>>>>> f0ccc85c
       {{ js_imports | safe }}
       {{ vue_scripts | safe }}
 
       const dark = {{ dark }};
+      Quasar.lang.set(Quasar.lang["{{ language }}"]);
       Quasar.Dark.set(dark === None ? "auto" : dark);
       {% if tailwind %}
       if (dark !== None) tailwind.config.darkMode = "class";
