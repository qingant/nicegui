from nicegui import ui

from ..documentation_tools import text_demo


def main_demo() -> None:
    ui.image('https://picsum.photos/id/377/640/360')


def more() -> None:
    ui.add_body_html('<script src="https://unpkg.com/@lottiefiles/lottie-player@latest/dist/lottie-player.js"></script>')

<<<<<<< HEAD
    @text_demo('Base64 string', '''
        You can also use a Base64 string as image source.
    ''')
    def base64():
        base64 = 'data:image/png;base64,iVBORw0KGgoAAAANSUhEUgAAAAUAAAAFCAYAAACNbyblAAAAHElEQVQI12P4//8/w38GIAXDIBKE0DHxgljNBAAO9TXL0Y4OHwAAAABJRU5ErkJggg=='
        ui.image(base64).classes('w-2 h-2 m-auto')
=======
    @text_demo('Local files', '''
        You can use local images as well by passing a path to the image file.
    ''')
    def local():
        ui.image('website/static/logo.png').classes('w-16')
>>>>>>> 99363003

    @text_demo('Lottie files', '''
        You can also use [Lottie files](https://lottiefiles.com/) with animations.
    ''')
    def lottie():
        # ui.add_body_html('<script src="https://unpkg.com/@lottiefiles/lottie-player@latest/dist/lottie-player.js"></script>')

        src = 'https://assets1.lottiefiles.com/datafiles/HN7OcWNnoqje6iXIiZdWzKxvLIbfeCGTmvXmEm1h/data.json'
        ui.html(f'<lottie-player src="{src}" loop autoplay />').classes('w-full')<|MERGE_RESOLUTION|>--- conflicted
+++ resolved
@@ -10,20 +10,18 @@
 def more() -> None:
     ui.add_body_html('<script src="https://unpkg.com/@lottiefiles/lottie-player@latest/dist/lottie-player.js"></script>')
 
-<<<<<<< HEAD
+    @text_demo('Local files', '''
+        You can use local images as well by passing a path to the image file.
+    ''')
+    def local():
+        ui.image('website/static/logo.png').classes('w-16')
+
     @text_demo('Base64 string', '''
         You can also use a Base64 string as image source.
     ''')
     def base64():
         base64 = 'data:image/png;base64,iVBORw0KGgoAAAANSUhEUgAAAAUAAAAFCAYAAACNbyblAAAAHElEQVQI12P4//8/w38GIAXDIBKE0DHxgljNBAAO9TXL0Y4OHwAAAABJRU5ErkJggg=='
         ui.image(base64).classes('w-2 h-2 m-auto')
-=======
-    @text_demo('Local files', '''
-        You can use local images as well by passing a path to the image file.
-    ''')
-    def local():
-        ui.image('website/static/logo.png').classes('w-16')
->>>>>>> 99363003
 
     @text_demo('Lottie files', '''
         You can also use [Lottie files](https://lottiefiles.com/) with animations.
