--- conflicted
+++ resolved
@@ -1,22 +1,14 @@
 cff-version: 1.2.0
 message: If you use this software, please cite it as below.
 authors:
-- family-names: Schindler
-  given-names: Falko
-  orcid: https://orcid.org/0009-0003-5359-835X
-- family-names: Trappe
-  given-names: Rodja
-  orcid: https://orcid.org/0009-0009-4735-6227
-<<<<<<< HEAD
-title: 'NiceGUI: Web-based interfaces with Python. The nice way.'
-version: v1.2.9
-date-released: '2023-04-21'
+  - family-names: Schindler
+    given-names: Falko
+    orcid: https://orcid.org/0009-0003-5359-835X
+  - family-names: Trappe
+    given-names: Rodja
+    orcid: https://orcid.org/0009-0009-4735-6227
+title: "NiceGUI: Web-based user interfaces with Python. The nice way."
+version: v1.2.20
+date-released: "2023-06-12"
 url: https://github.com/zauberzeug/nicegui
-doi: 10.5281/zenodo.7852795
-=======
-title: 'NiceGUI: Web-based user interfaces with Python. The nice way.'
-version: v1.2.20
-date-released: '2023-06-12'
-url: https://github.com/zauberzeug/nicegui
-doi: 10.5281/zenodo.8029984
->>>>>>> bde46be8
+doi: 10.5281/zenodo.8029984